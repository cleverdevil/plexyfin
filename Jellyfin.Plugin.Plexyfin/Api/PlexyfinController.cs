using MediaBrowser.Controller.Persistence;
using System;
using System.Collections.Generic;
using System.Collections.ObjectModel;
using System.ComponentModel.DataAnnotations;
using System.IO;
using System.Linq;
using System.Net.Http;
using System.Net.Http.Headers;
using System.Reflection;
using System.Text.Json;
using System.Threading;
using System.Threading.Tasks;
using Jellyfin.Data.Enums;
using Jellyfin.Plugin.Plexyfin.Configuration;
using Jellyfin.Plugin.Plexyfin.Plex;
using MediaBrowser.Controller.Collections;
using MediaBrowser.Controller.Entities;
using MediaBrowser.Controller.Entities.Movies;
using MediaBrowser.Controller.Library;
using MediaBrowser.Controller.Providers;
using MediaBrowser.Model.Entities;
using MediaBrowser.Model.IO;
using Microsoft.AspNetCore.Authorization;
using Microsoft.AspNetCore.Http;
using Microsoft.AspNetCore.Mvc;
using Microsoft.Extensions.Logging;

namespace Jellyfin.Plugin.Plexyfin.Api
{
    /// <summary>
    /// Provides fast lookup of Jellyfin items by external IDs.
    /// </summary>
    internal class JellyfinItemIndex
    {
        // Changed to support multiple items per external ID (for multi-version scenarios)
        private readonly Dictionary<string, List<BaseItem>> _imdbIndex = new Dictionary<string, List<BaseItem>>(StringComparer.OrdinalIgnoreCase);
        private readonly Dictionary<string, List<BaseItem>> _tmdbIndex = new Dictionary<string, List<BaseItem>>(StringComparer.OrdinalIgnoreCase);
        private readonly Dictionary<string, List<BaseItem>> _tvdbIndex = new Dictionary<string, List<BaseItem>>(StringComparer.OrdinalIgnoreCase);
        private readonly Dictionary<string, BaseItem> _titleIndex = new Dictionary<string, BaseItem>(StringComparer.OrdinalIgnoreCase);
        private readonly List<BaseItem> _allItems = new List<BaseItem>();
        private readonly ILogger _logger;

        public JellyfinItemIndex(ILogger logger)
        {
            _logger = logger;
        }

        /// <summary>
        /// Builds the index from a list of Jellyfin items.
        /// </summary>
        public void BuildIndex(IReadOnlyList<BaseItem> items)
        {
            _logger.LogInformation("Building Jellyfin item index for {0} items", items.Count);
            
            _allItems.AddRange(items);
            
            foreach (var item in items)
            {
                // Index by title (for fallback matching)
                if (!string.IsNullOrEmpty(item.Name))
                {
                    _titleIndex[item.Name] = item;
                }
                
                // Index by external IDs (now supporting multiple items per ID)
                if (item.ProviderIds.TryGetValue("Imdb", out var imdbId) && !string.IsNullOrEmpty(imdbId))
                {
                    if (!_imdbIndex.ContainsKey(imdbId))
                    {
                        _imdbIndex[imdbId] = new List<BaseItem>();
                    }
                    _imdbIndex[imdbId].Add(item);
                }
                
                if (item.ProviderIds.TryGetValue("Tmdb", out var tmdbId) && !string.IsNullOrEmpty(tmdbId))
                {
                    if (!_tmdbIndex.ContainsKey(tmdbId))
                    {
                        _tmdbIndex[tmdbId] = new List<BaseItem>();
                    }
                    _tmdbIndex[tmdbId].Add(item);
                }
                
                if (item.ProviderIds.TryGetValue("Tvdb", out var tvdbId) && !string.IsNullOrEmpty(tvdbId))
                {
                    if (!_tvdbIndex.ContainsKey(tvdbId))
                    {
                        _tvdbIndex[tvdbId] = new List<BaseItem>();
                    }
                    _tvdbIndex[tvdbId].Add(item);
                }
            }
            
            _logger.LogInformation("Index built: {0} IMDb, {1} TMDb, {2} TVDb, {3} titles indexed", 
                _imdbIndex.Count, _tmdbIndex.Count, _tvdbIndex.Count, _titleIndex.Count);
        }

        /// <summary>
        /// Finds a Jellyfin item matching the given Plex item.
        /// Uses file path matching to disambiguate when multiple versions exist.
        /// </summary>
        public BaseItem? FindMatch(PlexItem plexItem)
        {
            // Get all candidates by external IDs
            var candidates = GetCandidatesByExternalIds(plexItem);
            
            if (candidates.Count == 0)
            {
                // No external ID matches - try title fallback
                if (!string.IsNullOrEmpty(plexItem.Title) && _titleIndex.TryGetValue(plexItem.Title, out var titleMatch))
                {
                    _logger.LogDebug("Matched '{0}' by title", plexItem.Title);
                    return titleMatch;
                }
                
                _logger.LogDebug("No match found for '{0}'", plexItem.Title);
                return null;
            }
            
            if (candidates.Count == 1)
            {
                // Single match - no ambiguity
                _logger.LogDebug("Matched '{0}' by external ID (single match)", plexItem.Title);
                return candidates[0];
            }
            
            // Multiple matches - use file path to disambiguate
            if (!string.IsNullOrEmpty(plexItem.FilePath))
            {
                var bestMatch = candidates
                    .Select(c => new { 
                        Item = c, 
                        Score = PathMatcher.GetMatchingSegments(plexItem.FilePath, c.Path) 
                    })
                    .Where(x => x.Score >= 2)  // Require at least filename + parent folder
                    .OrderByDescending(x => x.Score)
                    .FirstOrDefault();
                
                if (bestMatch != null)
                {
                    _logger.LogDebug("Matched '{0}' by file path ({1} segments matched)", 
                        plexItem.Title, bestMatch.Score);
                    return bestMatch.Item;
                }
            }
            
            _logger.LogWarning("Multiple matches found for '{0}' but couldn't disambiguate by path", plexItem.Title);
            // Return first match as fallback, or null based on preference
            return candidates.FirstOrDefault();
        }
        
        /// <summary>
        /// Gets all candidate Jellyfin items that match the Plex item's external IDs.
        /// </summary>
        private List<BaseItem> GetCandidatesByExternalIds(PlexItem plexItem)
        {
            var candidates = new HashSet<BaseItem>();
            
            // Try IMDb ID
            if (!string.IsNullOrEmpty(plexItem.ImdbId) && _imdbIndex.TryGetValue(plexItem.ImdbId, out var imdbMatches))
            {
                foreach (var match in imdbMatches)
                {
                    candidates.Add(match);
                }
            }
            
            // Try TMDb ID
            if (!string.IsNullOrEmpty(plexItem.TmdbId) && _tmdbIndex.TryGetValue(plexItem.TmdbId, out var tmdbMatches))
            {
                foreach (var match in tmdbMatches)
                {
                    candidates.Add(match);
                }
            }
            
            // Try TVDb ID
            if (!string.IsNullOrEmpty(plexItem.TvdbId) && _tvdbIndex.TryGetValue(plexItem.TvdbId, out var tvdbMatches))
            {
                foreach (var match in tvdbMatches)
                {
                    candidates.Add(match);
                }
            }
            
            return candidates.ToList();
        }
    }

    /// <summary>
    /// Controller for Plexyfin API endpoints.
    /// </summary>
    [ApiController]
    [Route("Plexyfin")]
    public class PlexyfinController : ControllerBase
    {
        private readonly ILibraryManager _libraryManager;
        private readonly ICollectionManager _collectionManager;
        private readonly IHttpClientFactory _httpClientFactory;
        private readonly IProviderManager? _providerManager;
        private readonly IFileSystem? _fileSystem;
        private readonly ILogger<PlexyfinController> _logger;
        private readonly IUserManager? _userManager;
        private readonly IUserDataManager? _userDataManager;
        private readonly IItemRepository _itemRepository;

        // Static field to track ongoing sync operations
        private static readonly Dictionary<string, SyncStatus> ActiveSyncs = new Dictionary<string, SyncStatus>();

        /// <summary>
        /// Initializes a new instance of the <see cref="PlexyfinController"/> class.
        /// </summary>
        /// <param name="libraryManager">Instance of the <see cref="ILibraryManager"/>.</param>
        /// <param name="collectionManager">Instance of the <see cref="ICollectionManager"/>.</param>
        /// <param name="httpClientFactory">Instance of the <see cref="IHttpClientFactory"/>.</param>
        /// <param name="providerManager">Instance of the <see cref="IProviderManager"/>. Can be null.</param>
        /// <param name="fileSystem">Instance of the <see cref="IFileSystem"/>. Can be null.</param>
        /// <param name="logger">Instance of the <see cref="ILogger{T}"/>.</param>
        /// <param name="userManager">Instance of the <see cref="IUserManager"/>. Can be null.</param>
        /// <param name="userDataManager">Instance of the <see cref="IUserDataManager"/>. Can be null.</param>
        public PlexyfinController(
            ILibraryManager libraryManager,
            ICollectionManager collectionManager,
            IHttpClientFactory httpClientFactory,
            IProviderManager? providerManager,
            IFileSystem? fileSystem,
            ILogger<PlexyfinController> logger,
            IItemRepository itemRepository = null,
            IUserManager? userManager = null,
            IUserDataManager? userDataManager = null)
        {
            _libraryManager = libraryManager ?? throw new ArgumentNullException(nameof(libraryManager));
            _collectionManager = collectionManager ?? throw new ArgumentNullException(nameof(collectionManager));
            _httpClientFactory = httpClientFactory ?? throw new ArgumentNullException(nameof(httpClientFactory));
            _providerManager = providerManager; // Can be null
            _fileSystem = fileSystem; // Can be null
            _logger = logger ?? throw new ArgumentNullException(nameof(logger));
            _userManager = userManager; // Can be null
            _userDataManager = userDataManager; // Can be null
            _itemRepository = itemRepository;
        }

        /// <summary>
        /// Compatibility helper method to handle API changes between Jellyfin versions.
        /// In Jellyfin 10.10+, GetItemList was replaced with GetItemsResult.
        /// </summary>
        /// <param name="query">The query to execute.</param>
        /// <returns>List of items matching the query.</returns>
        private IReadOnlyList<BaseItem> GetItems(InternalItemsQuery query)
        {
            // Use reflection to check which method is available
            var libraryManagerType = _libraryManager.GetType();
            
            // First try GetItemsResult (Jellyfin 10.10+)
            var getItemsResultMethod = libraryManagerType.GetMethod("GetItemsResult");
            if (getItemsResultMethod != null)
            {
                var result = getItemsResultMethod.Invoke(_libraryManager, new object[] { query });
                if (result != null)
                {
                    var itemsProperty = result.GetType().GetProperty("Items");
                    if (itemsProperty != null)
                    {
                        var items = itemsProperty.GetValue(result) as IReadOnlyList<BaseItem>;
                        if (items != null)
                        {
                            return items;
                        }
                    }
                }
            }
            
            // Fall back to GetItemList (Jellyfin 10.9.x and earlier)
            var getItemListMethod = libraryManagerType.GetMethod("GetItemList");
            if (getItemListMethod != null)
            {
                var items = getItemListMethod.Invoke(_libraryManager, new object[] { query }) as IReadOnlyList<BaseItem>;
                if (items != null)
                {
                    return items;
                }
            }
            
            // If neither method is found, return empty list
            _logger.LogError("Neither GetItemsResult nor GetItemList methods found on ILibraryManager");
            return new List<BaseItem>();
        }

        /// <summary>
        /// Internal method for syncing from Plex, used by both the API endpoint and scheduled task.
        /// </summary>
        /// <param name="dryRun">If true, changes will not be applied, only reported.</param>
        /// <param name="syncStatus">Optional sync status object for progress tracking.</param>
        /// <returns>A <see cref="Task"/> representing the asynchronous operation.</returns>
        public async Task<SyncResult> SyncFromPlexAsync(bool dryRun = false, SyncStatus? syncStatus = null)
        {
            var config = Plugin.Instance!.Configuration;
            var result = new SyncResult();

            // If this is a dry run, initialize the details collection
            if (dryRun)
            {
                result.Details = new DryRunDetails();
                _logger.LogDryRun("changes will not be applied");

                if (syncStatus != null)
                {
                    syncStatus.Message = "Starting dry run sync - analyzing current state...";
                    syncStatus.Progress = 5;
                }
            }
            else if (syncStatus != null)
            {
                syncStatus.Message = "Starting sync operation...";
                syncStatus.Progress = 5;
            }

            // Create a PlexClient instance
            var plexServerUri = string.IsNullOrEmpty(config.PlexServerUrl)
                ? new Uri("http://localhost")
                : new Uri(config.PlexServerUrl ?? "http://localhost");
            var plexClient = new PlexClient(_httpClientFactory, _logger, plexServerUri, config.PlexApiToken, config);
            
            // Build the Jellyfin item index for efficient matching
            _logger.LogInformation("Building Jellyfin item index for efficient matching...");
            var jellyfinIndex = new JellyfinItemIndex(_logger);
            
            // Get all movies and TV series from Jellyfin
            var allJellyfinItems = GetItems(new MediaBrowser.Controller.Entities.InternalItemsQuery
            {
                IncludeItemTypes = new[] { BaseItemKind.Movie, BaseItemKind.Series }
            });
            
            jellyfinIndex.BuildIndex(allJellyfinItems);
            _logger.LogInformation("Jellyfin item index ready");

            // Sync library item artwork if enabled (this happens first to ensure all items have artwork before collections)
            if (config.SyncItemArtwork)
            {
                _logger.LogSyncMode(dryRun ? "Simulating item artwork" : "Starting item artwork");

                if (syncStatus != null)
                {
                    syncStatus.Message = dryRun
                        ? "Analyzing item artwork..."
                        : "Syncing item artwork from Plex...";
                    syncStatus.Progress = 5;
                }

                if (!dryRun)
                {
                    // Process all libraries
                    var libraryArtworkResult = await SyncItemArtworkFromPlexAsync(plexClient, jellyfinIndex, dryRun, syncStatus).ConfigureAwait(false);
                    result.ItemArtworkUpdated = libraryArtworkResult;

                    _logger.LogItemArtworkSyncCompleted(result.ItemArtworkUpdated);

                    if (syncStatus != null)
                    {
                        syncStatus.Message = $"Item artwork sync complete. Updated {result.ItemArtworkUpdated} items.";
                        syncStatus.Progress = 30;
                    }
                }
                else
                {
                    // For dry run, estimate the number of items that would be updated
                    var libraryArtworkEstimate = await EstimateItemArtworkUpdatesAsync(plexClient, syncStatus).ConfigureAwait(false);
                    result.ItemArtworkUpdated = libraryArtworkEstimate;

                    _logger.LogItemArtworkSimulationCompleted(result.ItemArtworkUpdated);

                    if (syncStatus != null)
                    {
                        syncStatus.Message = $"Item artwork analysis complete. Would update {result.ItemArtworkUpdated} items.";
                        syncStatus.Progress = 30;
                    }
                }
            }

            // Sync collections if enabled
            if (config.SyncCollections)
            {
                _logger.LogCollectionSync(dryRun ? "Simulating" : "Starting");

                if (syncStatus != null)
                {
                    syncStatus.Message = dryRun
                        ? "Analyzing collections..."
                        : "Syncing collections from Plex...";
                    syncStatus.Progress = 40;
                }

                // We no longer have the delete-all-collections-before-sync option.
                // Collections are now deleted and recreated individually during the sync process.

                if (syncStatus != null)
                {
                    syncStatus.Message = dryRun
                        ? "Analyzing collections from Plex..."
                        : "Processing collections from Plex...";
                    syncStatus.Progress = 50;
                }

                var collectionResults = await SyncCollectionsFromPlexAsync(plexClient, jellyfinIndex, dryRun, syncStatus).ConfigureAwait(false);
                result.CollectionsAdded = collectionResults.added;
                result.CollectionsUpdated = collectionResults.updated;

                // If this is a dry run, make sure the collections are included in the details
                if (dryRun && result.Details != null)
                {
                    // The collectionsToAdd and collectionsToUpdate lists are populated in SyncCollectionsFromPlexAsync
                    result.Details.CollectionsToAdd.AddRange(collectionResults.collectionsToAdd);
                    result.Details.CollectionsToUpdate.AddRange(collectionResults.collectionsToUpdate);

                    // For dry run, estimate the item artwork count based on the total items found
                    if (config.SyncItemArtwork)
                    {
                        // Set an estimated number for items with artwork updates
                        // This is approximate since we don't actually download artwork in dry run mode
                        int itemArtworkEstimate = 0;

                        // Estimate based on matched items (which would have artwork processed)
                        foreach (var collection in collectionResults.collectionsToAdd)
                        {
                            itemArtworkEstimate += collection.Items.Count;
                        }

                        foreach (var collection in collectionResults.collectionsToUpdate)
                        {
                            itemArtworkEstimate += collection.Items.Count;
                        }

                        result.ItemArtworkUpdated = itemArtworkEstimate;
                    }
                }

                if (config.SyncItemArtwork) {
                    _logger.LogCollectionArtworkStatus(
                        dryRun ? "simulation completed" : "completed",
                        result.CollectionsAdded,
                        result.CollectionsUpdated,
                        result.ItemArtworkUpdated);
                } else {
                    _logger.LogCollectionStatus(
                        dryRun ? "simulation completed" : "completed",
                        result.CollectionsAdded,
                        result.CollectionsUpdated);
                }

                if (syncStatus != null)
                {
                    string itemsMessage = config.SyncItemArtwork ?
                        (dryRun ? $", would update artwork for {result.ItemArtworkUpdated} items" : $", updated artwork for {result.ItemArtworkUpdated} items")
                        : "";

                    syncStatus.Message = dryRun
                        ? $"Collection analysis complete. Would add {result.CollectionsAdded}, update {result.CollectionsUpdated} collections{itemsMessage}."
                        : $"Collection sync complete. Added {result.CollectionsAdded}, updated {result.CollectionsUpdated} collections{itemsMessage}.";
                    syncStatus.Progress = 70;
                }
            }


            // Watch state synchronization removed

            // Complete the sync operation
            if (syncStatus != null)
            {
                string completionMessage = "Sync operation completed successfully.";

                // Add summary of what was synced
                if (config.SyncCollections || config.SyncItemArtwork)
                {
                    List<string> syncedItems = new List<string>();

                    if (config.SyncCollections)
                    {
                        var collectionMessage = $"{(dryRun ? "would add" : "added")} {result.CollectionsAdded} collections, " +
                                             $"{(dryRun ? "would update" : "updated")} {result.CollectionsUpdated} collections";

                        // Add deletion information if there were deletions
                        if (result.CollectionsDeleted > 0)
                        {
                            collectionMessage += $", {(dryRun ? "would delete" : "deleted")} {result.CollectionsDeleted} collections";
                        }

                        syncedItems.Add(collectionMessage);
                    }

                    if (config.SyncItemArtwork)
                    {
                        syncedItems.Add($"{(dryRun ? "would update" : "updated")} artwork for {result.ItemArtworkUpdated} items");
                    }

                    completionMessage = $"Sync operation completed successfully. {string.Join(" and ", syncedItems)}.";
                }

                syncStatus.IsComplete = true;
                syncStatus.Result = result;
                syncStatus.Message = completionMessage;
                syncStatus.Progress = 100;
                syncStatus.EndTime = DateTime.UtcNow;
            }

            return result;
        }

        /// <summary>
        /// Deletes a collection from Jellyfin based on a Plex collection.
        /// </summary>
        /// <param name="collectionTitle">The title of the Plex collection to delete from Jellyfin.</param>
        /// <param name="dryRun">If true, changes will not be applied, only reported.</param>
        /// <param name="syncStatus">Optional sync status object for progress tracking.</param>
        /// <returns>A boolean indicating whether the deletion was successful.</returns>
        // private async Task<bool> DeleteCollectionFromPlexAsync(
        //     string collectionTitle,
        //     bool dryRun = false,
        //     SyncStatus? syncStatus = null)
        // {
        //     // This is a stub implementation for the collection deletion feature
        //     // TODO: Implement actual collection deletion logic
        //
        //     if (dryRun)
        //     {
        //         _logger.LogInformation("Dry run: Would delete collection '{CollectionTitle}'", collectionTitle);
        //         return true;
        //     }
        //     else
        //     {
        //         _logger.LogInformation("Collection deletion is not yet implemented for '{CollectionTitle}'", collectionTitle);
        //         return false;
        //     }
        // }
        //
        //
        //
        public async Task<bool> DeleteCollectionFromPlexAsync(string collectionName, bool dryRun, SyncStatus? syncStatus = null)
        {
            try
            {
                var collection = GetItems(new InternalItemsQuery
                {
                    IncludeItemTypes = new[] { BaseItemKind.BoxSet },
                    Name = collectionName
                }).FirstOrDefault();

                if (collection == null)
                {
                    _logger.LogWarning($"Collection '{collectionName}' not found.");
                    return false;
                }

                if (dryRun)
                {
                    _logger.LogInformation($"[Dry Run] Would delete collection: {collectionName}");
                    return true;
                }

                _logger.LogInformation($"Deleting collection: {collectionName} (ID: {collection.Id})");

                if (_libraryManager is ILibraryManager concreteLibraryManager)
                {
                    var deleteOptions = new DeleteOptions
                    {
                        DeleteFileLocation = false,
                        DeleteFromExternalProvider = false
                    };

                    concreteLibraryManager.DeleteItem(collection, deleteOptions);
                    return true;
                }

                _logger.LogError("Failed to cast ILibraryManager to concrete LibraryManager. Deletion not possible.");
                return false;
            }
            catch (Exception ex)
            {
                _logger.LogError(ex, $"Failed to delete collection '{collectionName}'.");
                return false;
            }
        }
        /// <summary>
        /// Syncs collections from Plex to Jellyfin.
        /// </summary>
        /// <param name="plexClient">The Plex client.</param>
        /// <param name="dryRun">If true, changes will not be applied, only reported.</param>
        /// <param name="syncStatus">Optional sync status object for progress tracking.</param>
        /// <returns>A tuple containing the number of collections added and updated along with the collection details.</returns>
        private async Task<(int added, int updated, List<SyncCollectionDetail> collectionsToAdd, List<SyncCollectionDetail> collectionsToUpdate)> SyncCollectionsFromPlexAsync(
            PlexClient plexClient,
            JellyfinItemIndex jellyfinIndex,
            bool dryRun = false,
            SyncStatus? syncStatus = null)
        {
            int added = 0;
            int updated = 0;

            // Get selected libraries from configuration
            var config = Plugin.Instance!.Configuration;
            var selectedLibraries = config.SelectedLibraries ?? new List<string>();

            // Lists to store details for dry run mode
            var collectionsToAdd = new List<SyncCollectionDetail>();
            var collectionsToUpdate = new List<SyncCollectionDetail>();

            try
            {
                // Track progress metrics
                int totalLibraries = selectedLibraries.Count;
                int processedLibraries = 0;

                // Get collections from Plex
                foreach (var libraryId in selectedLibraries)
                {
                    processedLibraries++;

                    if (syncStatus != null)
                    {
                        int libraryProgress = processedLibraries * 100 / totalLibraries;
                        // Scale the progress to be between 20-50% of the overall sync
                        int scaledProgress = 20 + (libraryProgress * 30 / 100);
                        syncStatus.Progress = scaledProgress;
                        syncStatus.Message = $"Processing library {processedLibraries} of {totalLibraries}...";
                    }

                    _logger.LogProcessingLibrary(libraryId);
                    var collections = await plexClient.GetCollections(libraryId).ConfigureAwait(false);
                    _logger.LogFoundCollections(libraryId, collections.Count);

                    // Track collection progress within this library
                    int totalCollections = collections.Count;
                    int processedCollections = 0;

                    foreach (var collection in collections)
                    {
                        processedCollections++;

                        if (syncStatus != null && totalCollections > 0)
                        {
                            // Update the detailed progress message
                            syncStatus.Message = $"Processing library {processedLibraries} of {totalLibraries}: " +
                                               $"Collection {processedCollections} of {totalCollections} ({collection.Title})";
                        }

                        _logger.LogProcessingCollection(collection.Title);

                        try
                        {
                            // Check if collection already exists in Jellyfin
                            var existingCollections = GetItems(new MediaBrowser.Controller.Entities.InternalItemsQuery
                            {
                                IncludeItemTypes = new[] { BaseItemKind.BoxSet }
                            }).Where(c => c.Name.Equals(collection.Title, StringComparison.OrdinalIgnoreCase));

                            var existingCollection = existingCollections.FirstOrDefault();

                            // Get collection items from Plex
                            var plexItems = await plexClient.GetCollectionItems(collection.Id).ConfigureAwait(false);
                            _logger.LogCollectionItems(plexItems.Count);

                            // Find matching items in Jellyfin
                            var jellyfinItems = new List<Guid>();
                            var matchedItemTitles = new List<string>(); // For dry run report

                            foreach (var plexItem in plexItems)
                            {
                                // Use the efficient index lookup
                                var jellyfinItem = jellyfinIndex.FindMatch(plexItem);

                                if (jellyfinItem != null)
                                {
                                    jellyfinItems.Add(jellyfinItem.Id);
                                    matchedItemTitles.Add(plexItem.Title);
                                    _logger.LogMatchedItem(plexItem.Title, jellyfinItem.Id);

                                    // Note: We no longer process item artwork here as we now have a dedicated method
                                    // that processes all items, including ones not in collections
                                }
                                else
                                {
                                    _logger.LogNoMatchItem(plexItem.Title);
                                }
                            }

                            // If the collection exists, in dry run mode, record it as an update
                            // In actual sync mode, delete it and recreate it
                            if (existingCollection != null)
                            {
                                if (dryRun)
                                {
                                    // For dry run, record as an update

                                    var syncDetail = new SyncCollectionDetail
                                    {
                                        Title = collection.Title,
                                        SortTitle = collection.SortTitle,
                                        Summary = collection.Summary,
                                        Items = matchedItemTitles
                                    };

                                    collectionsToUpdate.Add(syncDetail);
                                    updated++;

                                    // Skip the creation path in dry run mode when the collection exists
                                    continue;
                                }
                                else
                                {
                                    // In actual sync mode, delete the existing collection
                                    _logger.LogInformation($"Deleting existing collection '{collection.Title}' for recreation with updated information");

                                    await DeleteCollectionFromPlexAsync(collection.Title, dryRun, syncStatus).ConfigureAwait(false);

                                    // Set existingCollection to null to force creation path
                                    existingCollection = null;
                                }
                            }

                            // New collection creation path - at this point, existingCollection is always null
                            {
                                // Create new collection
                                _logger.LogNewCollection(dryRun ? "Would create" : "Creating", collection.Title);

                                // In dry run mode, just record what would be done
                                if (dryRun)
                                {
                                    var syncDetail = new SyncCollectionDetail
                                    {
                                        Title = collection.Title,
                                        SortTitle = collection.SortTitle,
                                        Summary = collection.Summary,
                                        Items = matchedItemTitles
                                    };

                                    collectionsToAdd.Add(syncDetail);
                                }
                                else
                                {
                                    try
                                    {
                                        // Before creating a new collection, make sure no collection with this name already exists
                                        var existingCollectionCheck = GetItems(new MediaBrowser.Controller.Entities.InternalItemsQuery
                                        {
                                            IncludeItemTypes = new[] { BaseItemKind.BoxSet },
                                            Name = collection.Title
                                        }).FirstOrDefault();

                                        if (existingCollectionCheck != null)
                                        {
                                            // If one still exists with this name, we need to make it invisible to avoid conflicts
                                            _logger.LogExistingCollectionConflict(collection.Title);
                                            existingCollectionCheck.Name = $".conflict_{existingCollectionCheck.Id}_{DateTime.Now.Ticks}";
                                            await _libraryManager.UpdateItemAsync(
                                                existingCollectionCheck,
                                                existingCollectionCheck.GetParent(),
                                                ItemUpdateType.MetadataEdit,
                                                CancellationToken.None).ConfigureAwait(false);
                                        }

                                        // Create collection using the built-in collection manager
                                        var options = new MediaBrowser.Controller.Collections.CollectionCreationOptions
                                        {
                                            Name = collection.Title,
                                            ItemIdList = jellyfinItems.Select(id => id.ToString()).ToList(),
                                            IsLocked = true
                                        };

                                        // Create the collection
                                        var newCollectionId = await _collectionManager.CreateCollectionAsync(options).ConfigureAwait(false);
                                        _logger.LogCreatedCollection(newCollectionId.ToString());

                                        // Use GetItems instead of GetItemById to avoid type conversion issues
                                        var newlyCreatedCollections = GetItems(new MediaBrowser.Controller.Entities.InternalItemsQuery
                                        {
                                            IncludeItemTypes = new[] { BaseItemKind.BoxSet },
                                            Name = collection.Title,
                                            Limit = 1
                                        });

                                        var newCollection = newlyCreatedCollections.FirstOrDefault();

                                        if (newCollection != null)
                                        {
                                            // Update the collection metadata
                                            newCollection.Overview = collection.Summary;

                                            // Handle sort title specifically
                                            if (!string.IsNullOrEmpty(collection.SortTitle))
                                            {
                                                _logger.LogInformation("Setting sort title '{SortTitle}' for collection '{Title}'", collection.SortTitle, collection.Title);
                                                newCollection.ForcedSortName = collection.SortTitle;
                                            }

                                            // Save the metadata changes
                                            await _libraryManager.UpdateItemAsync(
                                                newCollection,
                                                newCollection.GetParent(),
                                                ItemUpdateType.MetadataEdit,
                                                CancellationToken.None).ConfigureAwait(false);

                                            // Process artwork if enabled
                                            if (config.SyncArtwork)
                                            {
                                                await ProcessCollectionArtwork(newCollection, collection).ConfigureAwait(false);
                                            }

                                            added++;
                                            _logger.LogSuccessfullyCreatedCollection(collection.Title);
                                        }
                                        else
                                        {
                                            _logger.LogUnableToRetrieveCollection(collection.Title);
                                        }
                                    }
                                    catch (InvalidOperationException ex)
                                    {
                                        _logger.LogErrorCreatingCollection(collection.Title, ex);
                                    }
                                    catch (ArgumentException ex)
                                    {
                                        _logger.LogErrorCreatingCollection(collection.Title, ex);
                                    }
                                    catch (IOException ex)
                                    {
                                        _logger.LogErrorCreatingCollection(collection.Title, ex);
                                    }
                                }
                            }
                        }
                        catch (InvalidOperationException ex)
                        {
                            _logger.LogErrorCollection(collection.Title, ex);
                        }
                        catch (ArgumentException ex)
                        {
                            _logger.LogErrorCollection(collection.Title, ex);
                        }
                        catch (HttpRequestException ex)
                        {
                            _logger.LogErrorCollection(collection.Title, ex);
                        }
                        catch (IOException ex)
                        {
                            _logger.LogErrorCollection(collection.Title, ex);
                        }
                    }
                }

                // If this is a dry run, add the detailed changes to the result
                if (dryRun)
                {
                    // We'll return these details directly in the added/updated counts and the detailed result
                    added = collectionsToAdd.Count;
                    updated = collectionsToUpdate.Count;
                }
            }
            catch (HttpRequestException ex)
            {
                _logger.LogErrorSyncingCollections(ex);

                if (syncStatus != null)
                {
                    syncStatus.Message = $"Error connecting to Plex: {ex.Message}";
                }
            }
            catch (IOException ex)
            {
                _logger.LogErrorSyncingCollections(ex);

                if (syncStatus != null)
                {
                    syncStatus.Message = $"I/O error during sync: {ex.Message}";
                }
            }
            catch (InvalidOperationException ex)
            {
                _logger.LogErrorSyncingCollections(ex);

                if (syncStatus != null)
                {
                    syncStatus.Message = $"Error during sync operation: {ex.Message}";
                }
            }
            catch (ArgumentException ex)
            {
                _logger.LogErrorSyncingCollections(ex);

                if (syncStatus != null)
                {
                    syncStatus.Message = $"Error with invalid arguments: {ex.Message}";
                }
            }

            return (added, updated, collectionsToAdd, collectionsToUpdate);
        }

        /// <summary>
        /// Processes artwork for a collection without requiring type conversions.
        /// </summary>
        /// <param name="jellyfinCollection">The Jellyfin collection.</param>
        /// <param name="plexCollection">The Plex collection.</param>
        /// <returns>A task representing the asynchronous operation.</returns>
        private async Task ProcessCollectionArtwork(BaseItem jellyfinCollection, PlexCollection plexCollection)
        {
            if (jellyfinCollection == null)
            {
                _logger.LogCannotProcessArtwork("collection");
                return;
            }

            _logger.LogProcessingArtwork("collection", jellyfinCollection.Name);

            using var httpClient = _httpClientFactory.CreateClient();
            httpClient.DefaultRequestHeaders.Add("User-Agent", "Jellyfin-Plexyfin-Plugin");
            bool hasChanges = false;

            try
            {
                // Process primary image (poster/thumbnail)
                if (plexCollection.ThumbUrl != null)
                {
                    _logger.LogDownloadingThumbnail("collection", plexCollection.ThumbUrl.ToString());

                    var response = await httpClient.GetAsync(plexCollection.ThumbUrl).ConfigureAwait(false);
                    response.EnsureSuccessStatusCode();

                    // Get content type from the response if available
                    string mimeType = "image/png"; // Default to image/png
                    if (response.Content.Headers.ContentType != null)
                    {
                        // Using null-conditional operator and null-coalescing operator to safely handle nullable
                        mimeType = response.Content.Headers.ContentType?.MediaType ?? "image/png";
                        _logger.LogMimeTypeFromResponse(mimeType);
                    }
                    else
                    {
                        // Try to determine MIME type from URL
                        mimeType = GetMimeTypeFromUrl(plexCollection.ThumbUrl.ToString());
                        _logger.LogMimeTypeFromUrl(mimeType);
                    }

                    // Use a memory stream to fully buffer the content before passing it to Jellyfin's image saver
                    // This helps avoid file locking issues by ensuring we're not trying to read and write at the same time
                    byte[] imageData;
                    using (var imageStream = await response.Content.ReadAsStreamAsync().ConfigureAwait(false))
                    {
                        using var memStream = new MemoryStream();
                        await imageStream.CopyToAsync(memStream).ConfigureAwait(false);
                        imageData = memStream.ToArray();
                    }

                    // Add a small delay to allow any file handles to be completely closed
                    await Task.Delay(100).ConfigureAwait(false);

                    // Set the image directly on the BaseItem
                    if (_providerManager != null)
                    {
                        await _libraryManager.UpdateItemAsync(
                            jellyfinCollection,
                            jellyfinCollection.GetParent(),
                            ItemUpdateType.ImageUpdate,
                            CancellationToken.None).ConfigureAwait(false);

                        // Use memory stream and ImageType enum
                        // Create a new memory stream for each save operation to avoid sharing stream positions
                        using var saveStream = new MemoryStream(imageData);
                        try
                        {
                            await _providerManager.SaveImage(
                                jellyfinCollection,
                                saveStream,
                                mimeType, // Use the detected MIME type
                                ImageType.Primary,
                                null,
                                CancellationToken.None).ConfigureAwait(false);
                        }
                        catch (IOException ex)
                        {
                            _logger.LogIoErrorSavingImage("collection", ex);
                            // Add a longer delay and try once more
                            await Task.Delay(500).ConfigureAwait(false);

                            using var retryStream = new MemoryStream(imageData);
                            await _providerManager.SaveImage(
                                jellyfinCollection,
                                retryStream,
                                mimeType,
                                ImageType.Primary,
                                null,
                                CancellationToken.None).ConfigureAwait(false);
                        }

                        hasChanges = true;
                        _logger.LogSavedThumbnail("collection", jellyfinCollection.Name);
                    }
                    else
                    {
                        _logger.LogProviderManagerNull("collection", jellyfinCollection.Name);
                    }
                }

                // Process background image (art)
                if (plexCollection.ArtUrl != null)
                {
                    _logger.LogDownloadingArt(plexCollection.ArtUrl.ToString());

                    var response = await httpClient.GetAsync(plexCollection.ArtUrl).ConfigureAwait(false);
                    response.EnsureSuccessStatusCode();

                    // Get content type from the response if available
                    string mimeType = "image/png"; // Default to image/png
                    if (response.Content.Headers.ContentType != null)
                    {
                        // Using null-conditional operator and null-coalescing operator to safely handle nullable
                        mimeType = response.Content.Headers.ContentType?.MediaType ?? "image/png";
                        _logger.LogMimeTypeFromResponse(mimeType);
                    }
                    else
                    {
                        // Try to determine MIME type from URL
                        mimeType = GetMimeTypeFromUrl(plexCollection.ArtUrl.ToString());
                        _logger.LogMimeTypeFromUrl(mimeType);
                    }

                    // Use a memory stream to fully buffer the content before passing it to Jellyfin's image saver
                    // This helps avoid file locking issues by ensuring we're not trying to read and write at the same time
                    byte[] imageData;
                    using (var imageStream = await response.Content.ReadAsStreamAsync().ConfigureAwait(false))
                    {
                        using var memStream = new MemoryStream();
                        await imageStream.CopyToAsync(memStream).ConfigureAwait(false);
                        imageData = memStream.ToArray();
                    }

                    // Add a small delay to allow any file handles to be completely closed
                    await Task.Delay(100).ConfigureAwait(false);

                    // Set the image directly on the BaseItem
                    if (_providerManager != null)
                    {
                        await _libraryManager.UpdateItemAsync(
                            jellyfinCollection,
                            jellyfinCollection.GetParent(),
                            ItemUpdateType.ImageUpdate,
                            CancellationToken.None).ConfigureAwait(false);

                        // Use memory stream and ImageType enum
                        // Create a new memory stream for each save operation to avoid sharing stream positions
                        using var saveStream = new MemoryStream(imageData);
                        try
                        {
                            await _providerManager.SaveImage(
                                jellyfinCollection,
                                saveStream,
                                mimeType, // Use the detected MIME type
                                ImageType.Backdrop,
                                null,
                                CancellationToken.None).ConfigureAwait(false);
                        }
                        catch (IOException ex)
                        {
                            _logger.LogIoErrorSavingBackdrop("collection", ex);
                            // Add a longer delay and try once more
                            await Task.Delay(500).ConfigureAwait(false);

                            using var retryStream = new MemoryStream(imageData);
                            await _providerManager.SaveImage(
                                jellyfinCollection,
                                retryStream,
                                mimeType,
                                ImageType.Backdrop,
                                null,
                                CancellationToken.None).ConfigureAwait(false);
                        }

                        hasChanges = true;
                        _logger.LogSavedArtwork("collection");
                    }
                    else
                    {
                        _logger.LogCannotSaveBackdrop("collection");
                    }
                }

                // Refresh artwork after changes
                if (hasChanges)
                {
                    await _libraryManager.UpdateItemAsync(
                        jellyfinCollection,
                        jellyfinCollection.GetParent(),
                        ItemUpdateType.ImageUpdate,
                        CancellationToken.None).ConfigureAwait(false);

                    _logger.LogUpdatedRepoWithImages("collection");
                }
            }
            catch (HttpRequestException ex)
            {
                _logger.LogErrorProcessingArtwork("collection", jellyfinCollection.Name, ex);
            }
            catch (IOException ex)
            {
                _logger.LogErrorProcessingArtwork("collection", jellyfinCollection.Name, ex);
            }
            catch (InvalidOperationException ex)
            {
                _logger.LogErrorProcessingArtwork("collection", jellyfinCollection.Name, ex);
            }
            catch (ArgumentException ex)
            {
                _logger.LogErrorProcessingArtwork("collection", jellyfinCollection.Name, ex);
            }
            catch (NullReferenceException ex)
            {
                _logger.LogErrorProcessingArtwork("collection", jellyfinCollection.Name, ex);
            }
        }

        /// <summary>
        /// Clears all images of a specific type for a media item
        /// </summary>
        /// <param name="jellyfinItem">The Jellyfin item to clear images from</param>
        /// <param name="imageType">The type of images to clear (Primary or Backdrop)</param>
        /// <returns>A task representing the asynchronous operation</returns>
        private async Task ClearItemImages(BaseItem jellyfinItem, ImageType imageType)
        {
            try
            {
                var images = jellyfinItem.GetImages(imageType).ToList();

                if (images.Count == 0)
                {
                    _logger.LogInformation("No {0} images to clear for {1}", imageType, jellyfinItem.Name);
                    return;
                }

                _logger.LogInformation("Clearing {0} {1} images for {2}", images.Count, imageType, jellyfinItem.Name);

                // Create a copy of the image list to avoid potential issues with modifying while iterating
                var imagesCopy = images.ToList();

                // First remove images from the item metadata
                foreach (var image in imagesCopy)
                {
                    try
                    {
                        _logger.LogInformation("Removing {0} image from item {1}", imageType, jellyfinItem.Name);
                        jellyfinItem.RemoveImage(image);
                    }
                    catch (Exception ex)
                    {
                        _logger.LogError(ex, "Error removing {0} image from {1}", imageType, jellyfinItem.Name);
                    }
                }

                try
                {
                    // Update the repository immediately to register the image removal
                    _logger.LogInformation("Updating repository after {0} image removal for {1}", imageType, jellyfinItem.Name);
                    await jellyfinItem.UpdateToRepositoryAsync(ItemUpdateType.ImageUpdate, CancellationToken.None).ConfigureAwait(false);

                    // Add a delay to allow the repository update to take effect
                    await Task.Delay(500).ConfigureAwait(false);
                }
                catch (Exception ex)
                {
                    _logger.LogError(ex, "Error updating repository after removing {0} images from {1}", imageType, jellyfinItem.Name);
                }

                // Then attempt to delete the physical files
                foreach (var image in imagesCopy)
                {
                    try
                    {
                        if (image.IsLocalFile && !string.IsNullOrEmpty(image.Path))
                        {
                            if (System.IO.File.Exists(image.Path))
                            {
                                _logger.LogInformation("Deleting existing {0} image file: {1}", imageType, image.Path);
                                BaseItem.FileSystem.DeleteFile(image.Path);

                                // Add a small delay between deleting each file to prevent race conditions
                                await Task.Delay(50).ConfigureAwait(false);
                            }
                            else
                            {
                                _logger.LogInformation("{0} image file already deleted or not found: {1}", imageType, image.Path);
                            }
                        }
                    }
                    catch (IOException ex)
                    {
                        // File might be in use by another process, just log and continue
                        _logger.LogWarning(ex, "File in use, unable to delete {0} image file: {1}", imageType, image.Path);
                    }
                    catch (Exception ex)
                    {
                        _logger.LogError(ex, "Error deleting {0} image file: {1}", imageType, image.Path);
                    }
                }

                // Add a longer delay to allow file system operations to complete
                await Task.Delay(500).ConfigureAwait(false);

                // Final repository update to ensure all changes are saved
                try
                {
                    await _libraryManager.UpdateItemAsync(
                        jellyfinItem,
                        jellyfinItem.GetParent(),
                        ItemUpdateType.ImageUpdate,
                        CancellationToken.None).ConfigureAwait(false);
                }
                catch (Exception ex)
                {
                    _logger.LogError(ex, "Error in final update after clearing {0} images for {1}", imageType, jellyfinItem.Name);
                }
            }
            catch (Exception ex)
            {
                _logger.LogError(ex, "Error clearing {0} images for {1}", imageType, jellyfinItem.Name);
            }
        }

        /// <summary>
        /// Processes artwork for an individual episode.
        /// </summary>
        /// <param name="series">The Jellyfin TV series.</param>
        /// <param name="plexEpisode">The Plex episode.</param>
        /// <returns>A task representing the asynchronous operation.</returns>
        private async Task<bool> ProcessEpisodeArtwork(BaseItem series, PlexEpisode plexEpisode)
        {
            if (series == null || plexEpisode == null)
            {
                _logger.LogError("Cannot process episode artwork: Series or PlexEpisode is null");
                return false;
            }

            // Find the matching episode in Jellyfin
            var jellyEpisode = FindJellyfinEpisode(series, plexEpisode.ParentIndex, plexEpisode.Index);
            if (jellyEpisode == null)
            {
                _logger.LogError($"Cannot find Jellyfin episode S{plexEpisode.ParentIndex}E{plexEpisode.Index} for series {series.Name}");
                return false;
            }

            _logger.LogInformation($"Processing artwork for episode S{plexEpisode.ParentIndex}E{plexEpisode.Index} of {series.Name}");

            using var httpClient = _httpClientFactory.CreateClient();
            httpClient.DefaultRequestHeaders.Add("User-Agent", "Jellyfin-Plexyfin-Plugin");
            bool hasChanges = false;

            try
            {
                // Process episode thumbnail
                if (plexEpisode.ThumbUrl != null)
                {
                    // Clear existing Primary images before saving the new one
                    await ClearItemImages(jellyEpisode, ImageType.Primary).ConfigureAwait(false);

                    var response = await httpClient.GetAsync(plexEpisode.ThumbUrl).ConfigureAwait(false);
                    response.EnsureSuccessStatusCode();

                    string mimeType = response.Content.Headers.ContentType?.MediaType ?? GetMimeTypeFromUrl(plexEpisode.ThumbUrl.ToString());

                    byte[] imageData;
                    using (var imageStream = await response.Content.ReadAsStreamAsync().ConfigureAwait(false))
                    {
                        using var memStream = new MemoryStream();
                        await imageStream.CopyToAsync(memStream).ConfigureAwait(false);
                        imageData = memStream.ToArray();
                    }

                    await Task.Delay(100).ConfigureAwait(false);

                    if (_providerManager != null)
                    {
                        await _libraryManager.UpdateItemAsync(
                            jellyEpisode,
                            jellyEpisode.GetParent(),
                            ItemUpdateType.ImageUpdate,
                            CancellationToken.None).ConfigureAwait(false);

                        using var saveStream = new MemoryStream(imageData);
                        try
                        {
                            await _providerManager.SaveImage(
                                jellyEpisode,
                                saveStream,
                                mimeType,
                                ImageType.Primary,
                                null,
                                CancellationToken.None).ConfigureAwait(false);
                            hasChanges = true;
                            _logger.LogInformation($"Saved episode thumbnail for {jellyEpisode.Name}");
                        }
                        catch (IOException ex)
                        {
                            _logger.LogError(ex, $"Failed to save episode thumbnail for {jellyEpisode.Name}");
                        }
                    }
                    else
                    {
                        _logger.LogWarning($"ProviderManager is null, cannot save episode artwork for {jellyEpisode.Name}");
                    }
                }

                if (hasChanges)
                    {
                        await _libraryManager.UpdateItemAsync(
                            jellyEpisode,
                            jellyEpisode.GetParent(),
                            ItemUpdateType.ImageUpdate,
                            CancellationToken.None).ConfigureAwait(false);
                        _logger.LogInformation($"Updated Jellyfin repo with episode images for {jellyEpisode.Name}");
                    }
            }
            catch (Exception ex)
            {
                _logger.LogError(ex, $"Error processing episode artwork for {jellyEpisode?.Name}");
            }

            return hasChanges;
        }

        /// <summary>
        /// Processes artwork for a TV show season.
        /// </summary>
        /// <param name="series">The Jellyfin TV series.</param>
        /// <param name="plexSeason">The Plex season.</param>
        /// <returns>A task representing the asynchronous operation.</returns>
        private async Task<bool> ProcessSeasonArtwork(BaseItem series, PlexSeason plexSeason)
        {
            if (series == null)
            {
                _logger.LogError("Cannot process season artwork: Series is null");
                return false;
            }

            // Find the matching season in Jellyfin
            var jellySeason = FindJellyfinSeason(series, plexSeason.Index);
            if (jellySeason == null)
            {
                _logger.LogError("Cannot find Jellyfin season {0} for series {1}", plexSeason.Index, series.Name);
                return false;
            }

            _logger.LogInformation("Processing artwork for season {0} of {1}", plexSeason.Index, series.Name);

            using var httpClient = _httpClientFactory.CreateClient();
            httpClient.DefaultRequestHeaders.Add("User-Agent", "Jellyfin-Plexyfin-Plugin");
            bool hasChanges = false;

            try
            {
                // Process primary image (poster/thumbnail) for the season
                if (plexSeason.ThumbUrl != null)
                {
                    _logger.LogInformation("Downloading season thumbnail: {0}", plexSeason.ThumbUrl.ToString());

                    // Clear existing Primary images before saving the new one
                    await ClearItemImages(jellySeason, ImageType.Primary).ConfigureAwait(false);

                    var response = await httpClient.GetAsync(plexSeason.ThumbUrl).ConfigureAwait(false);
                    response.EnsureSuccessStatusCode();

                    // Get content type from the response if available
                    string mimeType = "image/png"; // Default to image/png
                    if (response.Content.Headers.ContentType != null)
                    {
                        mimeType = response.Content.Headers.ContentType?.MediaType ?? "image/png";
                    }
                    else
                    {
                        // Try to determine MIME type from URL
                        mimeType = GetMimeTypeFromUrl(plexSeason.ThumbUrl.ToString());
                    }

                    // Use a memory stream to fully buffer the content
                    byte[] imageData;
                    using (var imageStream = await response.Content.ReadAsStreamAsync().ConfigureAwait(false))
                    {
                        using var memStream = new MemoryStream();
                        await imageStream.CopyToAsync(memStream).ConfigureAwait(false);
                        imageData = memStream.ToArray();
                    }

                    // Add a small delay to allow any file handles to be completely closed
                    await Task.Delay(100).ConfigureAwait(false);

                    // Set the image directly on the Season item
                    if (_providerManager != null)
                    {
                        await _libraryManager.UpdateItemAsync(
                            jellySeason,
                            jellySeason.GetParent(),
                            ItemUpdateType.ImageUpdate,
                            CancellationToken.None).ConfigureAwait(false);

                        // Use memory stream and ImageType enum
                        using var saveStream = new MemoryStream(imageData);
                        try
                        {
                            await _providerManager.SaveImage(
                                jellySeason,
                                saveStream,
                                mimeType,
                                ImageType.Primary,
                                null,
                                CancellationToken.None).ConfigureAwait(false);
                        }
                        catch (IOException ex)
                        {
                            _logger.LogError(ex, "I/O error saving season thumbnail image");
                            // Add a longer delay and try once more
                            await Task.Delay(500).ConfigureAwait(false);

                            using var retryStream = new MemoryStream(imageData);
                            await _providerManager.SaveImage(
                                jellySeason,
                                retryStream,
                                mimeType,
                                ImageType.Primary,
                                null,
                                CancellationToken.None).ConfigureAwait(false);
                        }

                        hasChanges = true;
                        _logger.LogInformation("Saved season thumbnail for {0} season {1}", series.Name, plexSeason.Index);
                    }
                    else
                    {
                        _logger.LogError("Cannot save season thumbnail: Provider manager is null");
                    }
                }

                // Process backdrop image for the season (if available)
                if (plexSeason.ArtUrl != null)
                {
                    _logger.LogInformation("Downloading season backdrop: {0}", plexSeason.ArtUrl.ToString());

                    // Clear existing Backdrop images before saving the new one
                    await ClearItemImages(jellySeason, ImageType.Backdrop).ConfigureAwait(false);

                    var response = await httpClient.GetAsync(plexSeason.ArtUrl).ConfigureAwait(false);
                    response.EnsureSuccessStatusCode();

                    // Get content type from the response if available
                    string mimeType = "image/png"; // Default to image/png
                    if (response.Content.Headers.ContentType != null)
                    {
                        mimeType = response.Content.Headers.ContentType?.MediaType ?? "image/png";
                    }
                    else
                    {
                        // Try to determine MIME type from URL
                        mimeType = GetMimeTypeFromUrl(plexSeason.ArtUrl.ToString());
                    }

                    // Use a memory stream to fully buffer the content
                    byte[] imageData;
                    using (var imageStream = await response.Content.ReadAsStreamAsync().ConfigureAwait(false))
                    {
                        using var memStream = new MemoryStream();
                        await imageStream.CopyToAsync(memStream).ConfigureAwait(false);
                        imageData = memStream.ToArray();
                    }

                    // Add a small delay to allow any file handles to be completely closed
                    await Task.Delay(100).ConfigureAwait(false);

                    // Set the image directly on the Season item
                    if (_providerManager != null)
                    {
                        await _libraryManager.UpdateItemAsync(
                            jellySeason,
                            jellySeason.GetParent(),
                            ItemUpdateType.ImageUpdate,
                            CancellationToken.None).ConfigureAwait(false);

                        // Use memory stream and ImageType enum
                        using var saveStream = new MemoryStream(imageData);
                        try
                        {
                            await _providerManager.SaveImage(
                                jellySeason,
                                saveStream,
                                mimeType,
                                ImageType.Backdrop,
                                null,
                                CancellationToken.None).ConfigureAwait(false);
                        }
                        catch (IOException ex)
                        {
                            _logger.LogError(ex, "I/O error saving season backdrop image");
                            // Add a longer delay and try once more
                            await Task.Delay(500).ConfigureAwait(false);

                            using var retryStream = new MemoryStream(imageData);
                            await _providerManager.SaveImage(
                                jellySeason,
                                retryStream,
                                mimeType,
                                ImageType.Backdrop,
                                null,
                                CancellationToken.None).ConfigureAwait(false);
                        }

                        hasChanges = true;
                        _logger.LogInformation("Saved season backdrop for {0} season {1}", series.Name, plexSeason.Index);
                    }
                    else
                    {
                        _logger.LogError("Cannot save season backdrop: Provider manager is null");
                    }
                }

                // Refresh artwork after changes
                if (hasChanges)
                {
                    await _libraryManager.UpdateItemAsync(
                        jellySeason,
                        jellySeason.GetParent(),
                        ItemUpdateType.ImageUpdate,
                        CancellationToken.None).ConfigureAwait(false);

                    _logger.LogInformation("Updated repository with season images");
                }

                return hasChanges;
            }
            catch (HttpRequestException ex)
            {
                _logger.LogError(ex, "Error processing season artwork for {0} season {1}", series.Name, plexSeason.Index);
                return false;
            }
            catch (IOException ex)
            {
                _logger.LogError(ex, "I/O error processing season artwork for {0} season {1}", series.Name, plexSeason.Index);
                return false;
            }
            catch (Exception ex)
            {
                _logger.LogError(ex, "Unexpected error processing season artwork for {0} season {1}", series.Name, plexSeason.Index);
                return false;
            }
        }

        /// <summary>
        /// Finds a Jellyfin episode by season and episode index.
        /// </summary>
        /// <param name="series">The Jellyfin TV series.</param>
        /// <param name="seasonIndex">The season index.</param>
        /// <param name="episodeIndex">The episode index.</param>
        /// <returns>The matching Jellyfin episode, or null if not found.</returns>
        private BaseItem? FindJellyfinEpisode(BaseItem series, int seasonIndex, int episodeIndex)
        {
            try
            {
                if (!(series is MediaBrowser.Controller.Entities.TV.Series tvSeries))
                {
                    return null;
                }
                var season = this.FindJellyfinSeason(series, seasonIndex);
                if (season == null)
                {
                    return null;
                }
                if (season is MediaBrowser.Controller.Entities.TV.Season jellySeason)
                {
                    var episodes = _libraryManager.GetItemList(new MediaBrowser.Controller.Entities.InternalItemsQuery
                    {
                        Parent = jellySeason,
                        IncludeItemTypes = new[] { BaseItemKind.Episode }
                    });
                    foreach (var episode in episodes)
                    {
                        if (episode is MediaBrowser.Controller.Entities.TV.Episode jellyEpisode)
                        {
                            int jellyEpisodeNumber = jellyEpisode.IndexNumber.HasValue ? (int)jellyEpisode.IndexNumber.Value : -1;
                            if (jellyEpisodeNumber == episodeIndex)
                            {
                                return episode;
                            }
                        }
                    }
                }
                return null;
            }
            catch (Exception ex)
            {
                _logger.LogError(ex, $"Error finding Jellyfin episode S{seasonIndex}E{episodeIndex} in series {series.Name}");
                return null;
            }
        }

        /// <summary>
        /// Finds a season in a Jellyfin TV series by its index.
        /// </summary>
        /// <param name="series">The TV series.</param>
        /// <param name="seasonIndex">The season index (0 for Specials, 1 for Season 1, etc.).</param>
        /// <returns>The season item if found, null otherwise.</returns>
        private BaseItem? FindJellyfinSeason(BaseItem series, int seasonIndex)
        {
            try
            {
                // Check if the item is a Series
                if (!(series is MediaBrowser.Controller.Entities.TV.Series tvSeries))
                {
                    _logger.LogError("Cannot find season: Item is not a TV series");
                    return null;
                }

                // Get all seasons from the series
                var seasons = GetItems(new MediaBrowser.Controller.Entities.InternalItemsQuery
                {
                    Parent = tvSeries,
                    IncludeItemTypes = new[] { BaseItemKind.Season }
                });

                // Look for a season with the matching index number
                foreach (var season in seasons)
                {
                    if (season is MediaBrowser.Controller.Entities.TV.Season jellySeason)
                    {
                        int jellySeasonNumber = jellySeason.IndexNumber.HasValue ? (int)jellySeason.IndexNumber.Value : -1;

                        // Match the season numbers
                        if (jellySeasonNumber == seasonIndex)
                        {
                            return season;
                        }
                    }
                }

                _logger.LogError("Season {0} not found in TV series {1}", seasonIndex, series.Name);
                return null;
            }
            catch (Exception ex)
            {
                _logger.LogError(ex, "Error finding season {0} in TV series {1}", seasonIndex, series.Name);
                return null;
            }
        }

        /// <summary>
        /// Processes artwork for an individual movie or TV show item.
        /// </summary>
        /// <param name="jellyfinItem">The Jellyfin item.</param>
        /// <param name="plexItem">The Plex item.</param>
        /// <returns>A task representing the asynchronous operation.</returns>
        private async Task ProcessItemArtwork(BaseItem jellyfinItem, PlexItem plexItem)
        {
            if (jellyfinItem == null)
            {
                _logger.LogCannotProcessArtwork("item");
                return;
            }

            _logger.LogProcessingArtwork("item", jellyfinItem.Name);

            using var httpClient = _httpClientFactory.CreateClient();
            httpClient.DefaultRequestHeaders.Add("User-Agent", "Jellyfin-Plexyfin-Plugin");
            bool hasChanges = false;

            try
            {
                // Check if this is a TV series, as seasons need special handling
                bool isTvSeries = jellyfinItem is MediaBrowser.Controller.Entities.TV.Series;
                if (isTvSeries && plexItem.Type.Equals("show", StringComparison.OrdinalIgnoreCase))
                {
                    _logger.LogInformation("Item {0} is a TV series, processing seasons and episodes", jellyfinItem.Name);

                    // Process the main series artwork first
                    int artworkCount = await ProcessMainItemArtwork(jellyfinItem, plexItem).ConfigureAwait(false);
                    hasChanges = artworkCount > 0;

                    // Get and process seasons for TV series
                    var plexSeasons = await GetAndProcessTvSeriesSeasons(jellyfinItem, plexItem.Id).ConfigureAwait(false);
                    _logger.LogInformation("Processed {0} seasons for TV series {1}", plexSeasons, jellyfinItem.Name);

                    // Get and process episodes for TV series
                    var plexEpisodes = await GetAndProcessTvSeriesEpisodes(jellyfinItem, plexItem.Id).ConfigureAwait(false);
                    _logger.LogInformation("Processed {0} episodes for TV series {1}", plexEpisodes, jellyfinItem.Name);
                }
                else
                {
                    // Process as a normal item (movie, music album, etc.)
                    int artworkCount = await ProcessMainItemArtwork(jellyfinItem, plexItem).ConfigureAwait(false);
                    hasChanges = artworkCount > 0;
                }

                // Refresh artwork after changes
                if (hasChanges)
                {
                    await _libraryManager.UpdateItemAsync(
                        jellyfinItem,
                        jellyfinItem.GetParent(),
                        ItemUpdateType.ImageUpdate,
                        CancellationToken.None).ConfigureAwait(false);

                    _logger.LogUpdatedRepoWithImages("item");
                }
            }
            catch (HttpRequestException ex)
            {
                _logger.LogErrorProcessingArtwork("item", jellyfinItem.Name, ex);
            }
            catch (IOException ex)
            {
                _logger.LogErrorProcessingArtwork("item", jellyfinItem.Name, ex);
            }
            catch (InvalidOperationException ex)
            {
                _logger.LogErrorProcessingArtwork("item", jellyfinItem.Name, ex);
            }
            catch (ArgumentException ex)
            {
                _logger.LogErrorProcessingArtwork("item", jellyfinItem.Name, ex);
            }
            catch (NullReferenceException ex)
            {
                _logger.LogErrorProcessingArtwork("item", jellyfinItem.Name, ex);
            }
        }

        /// <summary>
        /// Processes the main artwork (Primary and Backdrop) for a Jellyfin item.
        /// </summary>
        /// <param name="jellyfinItem">The Jellyfin item.</param>
        /// <param name="plexItem">The Plex item.</param>
        /// <returns>The number of artwork images processed.</returns>
        private async Task<int> ProcessMainItemArtwork(BaseItem jellyfinItem, PlexItem plexItem)
        {
            int processedCount = 0;
            using var httpClient = _httpClientFactory.CreateClient();
            httpClient.DefaultRequestHeaders.Add("User-Agent", "Jellyfin-Plexyfin-Plugin");

            try
            {
                // Process primary image (poster/thumbnail)
                if (plexItem.ThumbUrl != null)
                {
                    _logger.LogDownloadingThumbnail("item", plexItem.ThumbUrl.ToString());

                    // Clear existing Primary images before saving the new one
                    await ClearItemImages(jellyfinItem, ImageType.Primary).ConfigureAwait(false);

                    var response = await httpClient.GetAsync(plexItem.ThumbUrl).ConfigureAwait(false);
                    response.EnsureSuccessStatusCode();

                    // Get content type from the response if available
                    string mimeType = "image/png"; // Default to image/png
                    if (response.Content.Headers.ContentType != null)
                    {
                        // Using null-conditional operator and null-coalescing operator to safely handle nullable
                        mimeType = response.Content.Headers.ContentType?.MediaType ?? "image/png";
                        // MIME type logging handled internally
                    }
                    else
                    {
                        // Try to determine MIME type from URL
                        mimeType = GetMimeTypeFromUrl(plexItem.ThumbUrl.ToString());
                        // MIME type logging handled internally
                    }

                    // Use a memory stream to fully buffer the content before passing it to Jellyfin's image saver
                    // This helps avoid file locking issues by ensuring we're not trying to read and write at the same time
                    byte[] imageData;
                    using (var imageStream = await response.Content.ReadAsStreamAsync().ConfigureAwait(false))
                    {
                        using var memStream = new MemoryStream();
                        await imageStream.CopyToAsync(memStream).ConfigureAwait(false);
                        imageData = memStream.ToArray();
                    }

                    // Add a small delay to allow any file handles to be completely closed
                    await Task.Delay(100).ConfigureAwait(false);

                    // Set the image directly on the BaseItem
                    if (_providerManager != null)
                    {
                        await _libraryManager.UpdateItemAsync(
                            jellyfinItem,
                            jellyfinItem.GetParent(),
                            ItemUpdateType.ImageUpdate,
                            CancellationToken.None).ConfigureAwait(false);

                        // Use memory stream and ImageType enum
                        // Create a new memory stream for each save operation to avoid sharing stream positions
                        using var saveStream = new MemoryStream(imageData);
                        try
                        {
                            await _providerManager.SaveImage(
                                jellyfinItem,
                                saveStream,
                                mimeType, // Use the detected MIME type
                                ImageType.Primary,
                                null,
                                CancellationToken.None).ConfigureAwait(false);
                        }
                        catch (IOException ex)
                        {
                            _logger.LogIoErrorSavingImage("item", ex);
                            // Add a longer delay and try once more
                            await Task.Delay(500).ConfigureAwait(false);

                            using var retryStream = new MemoryStream(imageData);
                            await _providerManager.SaveImage(
                                jellyfinItem,
                                retryStream,
                                mimeType,
                                ImageType.Primary,
                                null,
                                CancellationToken.None).ConfigureAwait(false);
                        }

                        processedCount++;
                        _logger.LogSavedThumbnail("item", jellyfinItem.Name);
                    }
                    else
                    {
                        _logger.LogProviderManagerNull("item", jellyfinItem.Name);
                    }
                }

                // Process background image (art)
                if (plexItem.ArtUrl != null)
                {
                    _logger.LogDownloadingItemArt("item", plexItem.ArtUrl.ToString());

                    // Clear existing Backdrop images before saving the new one
                    await ClearItemImages(jellyfinItem, ImageType.Backdrop).ConfigureAwait(false);

                    var response = await httpClient.GetAsync(plexItem.ArtUrl).ConfigureAwait(false);
                    response.EnsureSuccessStatusCode();

                    // Get content type from the response if available
                    string mimeType = "image/png"; // Default to image/png
                    if (response.Content.Headers.ContentType != null)
                    {
                        // Using null-conditional operator and null-coalescing operator to safely handle nullable
                        mimeType = response.Content.Headers.ContentType?.MediaType ?? "image/png";
                        _logger.LogMimeTypeFromResponse(mimeType);
                    }
                    else
                    {
                        // Try to determine MIME type from URL
                        mimeType = GetMimeTypeFromUrl(plexItem.ArtUrl.ToString());
                        _logger.LogMimeTypeFromUrl(mimeType);
                    }

                    // Use a memory stream to fully buffer the content before passing it to Jellyfin's image saver
                    // This helps avoid file locking issues by ensuring we're not trying to read and write at the same time
                    byte[] imageData;
                    using (var imageStream = await response.Content.ReadAsStreamAsync().ConfigureAwait(false))
                    {
                        using var memStream = new MemoryStream();
                        await imageStream.CopyToAsync(memStream).ConfigureAwait(false);
                        imageData = memStream.ToArray();
                    }

                    // Add a small delay to allow any file handles to be completely closed
                    await Task.Delay(100).ConfigureAwait(false);

                    // Set the image directly on the BaseItem
                    if (_providerManager != null)
                    {
                        await _libraryManager.UpdateItemAsync(
                            jellyfinItem,
                            jellyfinItem.GetParent(),
                            ItemUpdateType.ImageUpdate,
                            CancellationToken.None).ConfigureAwait(false);

                        // Use memory stream and ImageType enum
                        // Create a new memory stream for each save operation to avoid sharing stream positions
                        using var saveStream = new MemoryStream(imageData);
                        try
                        {
                            await _providerManager.SaveImage(
                                jellyfinItem,
                                saveStream,
                                mimeType, // Use the detected MIME type
                                ImageType.Backdrop,
                                null,
                                CancellationToken.None).ConfigureAwait(false);
                        }
                        catch (IOException ex)
                        {
                            _logger.LogIoErrorSavingBackdrop("item", ex);
                            // Add a longer delay and try once more
                            await Task.Delay(500).ConfigureAwait(false);

                            using var retryStream = new MemoryStream(imageData);
                            await _providerManager.SaveImage(
                                jellyfinItem,
                                retryStream,
                                mimeType,
                                ImageType.Backdrop,
                                null,
                                CancellationToken.None).ConfigureAwait(false);
                        }

                        processedCount++;
                        _logger.LogSavedArtwork("item");
                    }
                    else
                    {
                        _logger.LogCannotSaveBackdrop("item");
                    }
                }
            }
            catch (Exception ex)
            {
                _logger.LogError(ex, "Error processing main artwork for {0}", jellyfinItem.Name);
            }

            return processedCount;
        }

        /// <summary>
        /// Gets and processes TV series episodes from Plex.
        /// </summary>
        /// <param name="series">The Jellyfin TV series.</param>
        /// <param name="plexSeriesId">The Plex series ID.</param>
        /// <returns>The number of episodes processed.</returns>
        private async Task<int> GetAndProcessTvSeriesEpisodes(BaseItem series, string plexSeriesId)
        {
            int processedEpisodes = 0;
            try
            {
                // Check if the item is a Series
                if (!(series is MediaBrowser.Controller.Entities.TV.Series tvSeries))
                {
                    _logger.LogError("Cannot process seasons: Item is not a TV series");
                    return 0;
                }

                // Create a Plex client instance
                var config = Plugin.Instance!.Configuration;
                var plexServerUri = string.IsNullOrEmpty(config.PlexServerUrl)
                    ? new Uri("http://localhost")
                    : new Uri(config.PlexServerUrl ?? "http://localhost");
                var plexClient = new PlexClient(_httpClientFactory, _logger, plexServerUri, config.PlexApiToken, config);

                // Get episodes from Plex
                var plexEpisodes = await plexClient.GetTvSeriesEpisodes(plexSeriesId).ConfigureAwait(false);
                var tasks = plexEpisodes.ToList().Select(ep => ProcessEpisodeArtwork(series, ep)).ToList();
                var results = await Task.WhenAll(tasks).ConfigureAwait(false);
                processedEpisodes += results.Count(success => success);
            }
            catch (Exception ex)
            {
                _logger.LogError(ex, $"Error processing episodes for series {series.Name}");
            }
            return processedEpisodes;
        }

        /// <summary>
        /// Gets and processes TV series seasons from Plex.
        /// </summary>
        /// <param name="series">The Jellyfin TV series.</param>
        /// <param name="plexSeriesId">The Plex series ID.</param>
        /// <returns>The number of seasons processed.</returns>
        private async Task<int> GetAndProcessTvSeriesSeasons(BaseItem series, string plexSeriesId)
        {
            int processedSeasons = 0;

            try
            {
                // Check if the item is a Series
                if (!(series is MediaBrowser.Controller.Entities.TV.Series tvSeries))
                {
                    _logger.LogError("Cannot process seasons: Item is not a TV series");
                    return 0;
                }

                // Create a Plex client instance
                var config = Plugin.Instance!.Configuration;
                var plexServerUri = string.IsNullOrEmpty(config.PlexServerUrl)
                    ? new Uri("http://localhost")
                    : new Uri(config.PlexServerUrl ?? "http://localhost");
                var plexClient = new PlexClient(_httpClientFactory, _logger, plexServerUri, config.PlexApiToken, config);

                // Get seasons from Plex
                var plexSeasons = await plexClient.GetTvSeriesSeasons(plexSeriesId).ConfigureAwait(false);
                _logger.LogInformation("Found {0} seasons for TV series {1}", plexSeasons.Count, series.Name);
                var tasks = plexSeasons.ToList().Select(plexSeason => ProcessSeasonArtwork(series, plexSeason)).ToList();
                var results = await Task.WhenAll(tasks).ConfigureAwait(false);
                processedSeasons += results.Count(success => success);

                _logger.LogInformation("Processed artwork for {0} seasons of {1}", processedSeasons, series.Name);
            }
            catch (Exception ex)
            {
                _logger.LogError(ex, "Error processing seasons for TV series {0}", series.Name);
            }

            return processedSeasons;
        }

        /// <summary>
        /// Helper method to get the library name for an item by traversing up the parent chain
        /// </summary>
        /// <param name="item">The item to find the library for</param>
        /// <returns>The library name or null if not found</returns>
        private string? GetItemLibraryName(BaseItem item)
        {
            try
            {
                // Track the current parent item as we walk up the tree
                BaseItem? current = item;

                // To prevent infinite loops in case of circular references
                int maxDepth = 10;
                int depth = 0;

                // Keep going up the parent chain until we reach the root or hit maxDepth
                while (current != null && depth < maxDepth)
                {
                    // Try to get the parent using the GetParent method
                    var parent = current.GetParent();

                    // If parent is null, current might be a top-level item like a library
                    if (parent == null)
                    {
                        return current.Name;
                    }

                    // Move up to the parent for the next iteration
                    current = parent;
                    depth++;
                }

                // If we get here and current is not null, return its name
                return current?.Name;
            }
            catch (NullReferenceException ex)
            {
                _logger.LogErrorGettingLibraryName(item.Name, ex);
                return null;
            }
            catch (InvalidOperationException ex)
            {
                _logger.LogErrorGettingLibraryName(item.Name, ex);
                return null;
            }
            catch (ArgumentException ex)
            {
                _logger.LogErrorGettingLibraryName(item.Name, ex);
                return null;
            }
        }

        /// <summary>
        /// Syncs artwork for all items in all selected libraries.
        /// </summary>
        /// <param name="plexClient">The Plex client.</param>
        /// <param name="dryRun">If true, changes will not be applied, only reported.</param>
        /// <param name="syncStatus">Optional sync status object for progress tracking.</param>
        /// <returns>The number of items with artwork updated.</returns>
        private async Task<int> SyncItemArtworkFromPlexAsync(
            PlexClient plexClient,
            JellyfinItemIndex jellyfinIndex,
            bool dryRun = false,
            SyncStatus? syncStatus = null)
        {
            int artworkUpdated = 0;
            
            // Track which Jellyfin items have already had artwork processed
            // This prevents duplicate processing when multiple Plex versions exist
            var processedJellyfinItems = new HashSet<Guid>();

            try
            {
                // Get selected libraries from configuration
                var config = Plugin.Instance!.Configuration;
                var selectedLibraries = config.SelectedLibraries ?? new List<string>();

                if (selectedLibraries.Count == 0)
                {
                    _logger.LogNoLibrariesSelected();
                    return 0;
                }

                // Track progress metrics
                int totalLibraries = selectedLibraries.Count;
                int processedLibraries = 0;

                // Process each selected library
                foreach (var libraryId in selectedLibraries)
                {
                    processedLibraries++;

                    if (syncStatus != null)
                    {
                        int libraryProgress = processedLibraries * 100 / totalLibraries;
                        // Scale progress between 5-30%
                        int scaledProgress = 5 + (libraryProgress * 25 / 100);
                        syncStatus.Progress = scaledProgress;
                        syncStatus.Message = $"Processing library {processedLibraries} of {totalLibraries} for item artwork...";
                    }

                    _logger.LogProcessingLibraryArtwork(libraryId);

                    // Get all items in the library
                    var plexItems = await plexClient.GetLibraryItems(libraryId).ConfigureAwait(false);
                    _logger.LogFoundPlexItems(plexItems.Count, libraryId);

                    // Track item progress within this library
                    int totalItems = plexItems.Count;
                    int processedItems = 0;

                    // True parallel processing with fixed concurrency using SemaphoreSlim
                    using (var semaphore = new SemaphoreSlim(config.SyncBatchSize > 0 ? config.SyncBatchSize : 5))
                    {
                        var tasks = new List<Task>();
                        foreach (var plexItem in plexItems)
                        {
                            await semaphore.WaitAsync().ConfigureAwait(false);
                            processedItems++;
                            if (syncStatus != null && totalItems > 0 && processedItems % 10 == 0)
                            {
                                syncStatus.Message = $"Processing library {processedLibraries} of {totalLibraries}: " +
                                                   $"Item {processedItems} of {totalItems} ({plexItem.Title})";
                            }
                            _logger.LogProcessingItemArtwork(plexItem.Title);
                            var jellyfinItem = jellyfinIndex.FindMatch(plexItem);
                            if (jellyfinItem != null)
                            {
                                _logger.LogMatchedItem(plexItem.Title, jellyfinItem.Id);
<<<<<<< HEAD

                                // Check if we've already processed artwork for this Jellyfin item
                                // (handles multiple Plex versions mapping to same Jellyfin item)
                                if (processedJellyfinItems.Contains(jellyfinItem.Id))
                                {
                                    _logger.LogDebug("Already processed artwork for Jellyfin item '{0}' (ID: {1}), skipping duplicate", 
                                        jellyfinItem.Name, jellyfinItem.Id);
                                }
                                else
                                {
                                    // Process artwork for this item
                                    if (!dryRun)
                                    {
                                        await ProcessItemArtwork(jellyfinItem, plexItem).ConfigureAwait(false);
                                        processedJellyfinItems.Add(jellyfinItem.Id);
                                        artworkUpdated++;
                                    }
=======
                                if (!dryRun)
                                {
                                    var task = Task.Run(async () => {
                                        try
                                        {
                                            await ProcessItemArtwork(jellyfinItem, plexItem).ConfigureAwait(false);
                                        }
                                        catch (Exception ex)
                                        {
                                            _logger.LogErrorProcessingArtwork("item", plexItem.Title, ex);
                                        }
                                        finally
                                        {
                                            semaphore.Release();
                                        }
                                    });
                                    tasks.Add(task);
>>>>>>> 8cbb0078
                                }
                                else
                                {
                                    semaphore.Release();
                                }
                                artworkUpdated++;
                            }
                            else
                            {
                                _logger.LogNoMatchItem(plexItem.Title);
                                semaphore.Release();
                            }
                        }
                        await Task.WhenAll(tasks).ConfigureAwait(false);
                    }

                    _logger.LogLibraryArtworkComplete(libraryId, artworkUpdated);
                }
            }
            catch (HttpRequestException ex)
            {
                _logger.LogErrorSyncingItemArtwork(ex);

                if (syncStatus != null)
                {
                    syncStatus.Message = $"Error connecting to Plex: {ex.Message}";
                }
            }
            catch (IOException ex)
            {
                _logger.LogErrorSyncingItemArtwork(ex);

                if (syncStatus != null)
                {
                    syncStatus.Message = $"I/O error during image processing: {ex.Message}";
                }
            }
            catch (InvalidOperationException ex)
            {
                _logger.LogErrorSyncingItemArtwork(ex);

                if (syncStatus != null)
                {
                    syncStatus.Message = $"Error during sync operation: {ex.Message}";
                }
            }
            catch (ArgumentException ex)
            {
                _logger.LogErrorSyncingItemArtwork(ex);

                if (syncStatus != null)
                {
                    syncStatus.Message = $"Error with invalid arguments: {ex.Message}";
                }
            }

            return artworkUpdated;
        }

        /// <summary>
        /// Estimates the number of items that would have artwork updated in a dry run.
        /// </summary>
        /// <param name="plexClient">The Plex client.</param>
        /// <param name="syncStatus">Optional sync status object for progress tracking.</param>
        /// <returns>The estimated number of items with artwork that would be updated.</returns>
        private async Task<int> EstimateItemArtworkUpdatesAsync(
            PlexClient plexClient,
            SyncStatus? syncStatus = null)
        {
            int estimate = 0;

            try
            {
                // Get selected libraries from configuration
                var config = Plugin.Instance!.Configuration;
                var selectedLibraries = config.SelectedLibraries ?? new List<string>();

                if (selectedLibraries.Count == 0)
                {
                    _logger.LogNoLibrariesSelected();
                    return 0;
                }

                // Track progress metrics
                int totalLibraries = selectedLibraries.Count;
                int processedLibraries = 0;

                // Sample a subset of items from each library to estimate the total
                foreach (var libraryId in selectedLibraries)
                {
                    processedLibraries++;

                    if (syncStatus != null)
                    {
                        int libraryProgress = processedLibraries * 100 / totalLibraries;
                        // Scale progress between 5-30%
                        int scaledProgress = 5 + (libraryProgress * 25 / 100);
                        syncStatus.Progress = scaledProgress;
                        syncStatus.Message = $"Estimating artwork updates for library {processedLibraries} of {totalLibraries}...";
                    }

                    _logger.LogEstimatingArtworkUpdates(libraryId);

                    // For dry run, we'll either sample items or just count them based on library size
                    try
                    {
                        // Count items in library with artwork
                        var plexItems = await plexClient.GetLibraryItems(libraryId).ConfigureAwait(false);

                        // Count items that have artwork
                        int itemsWithArtwork = plexItems.Count(item => item.ThumbUrl != null || item.ArtUrl != null);

                        // Count matching items in Jellyfin
                        int matchedItems = 0;

                        // For large libraries, just sample a subset to estimate
                        var sampleSize = plexItems.Count > 100 ? 50 : plexItems.Count;
                        var sampleItems = plexItems.Take(sampleSize).ToList();

                        foreach (var plexItem in sampleItems)
                        {
                            var matchingItems = GetItems(new MediaBrowser.Controller.Entities.InternalItemsQuery
                            {
                                Name = plexItem.Title,
                                IncludeItemTypes = new[] { BaseItemKind.Movie, BaseItemKind.Series }
                            });

                            if (matchingItems.Any())
                            {
                                matchedItems++;
                            }
                        }

                        // Calculate match rate and extrapolate to full library
                        if (sampleSize > 0)
                        {
                            double matchRate = (double)matchedItems / sampleSize;
                            int estimatedMatches = (int)(matchRate * itemsWithArtwork);
                            estimate += estimatedMatches;

                            _logger.LogEstimatedArtworkUpdates(libraryId, estimatedMatches, sampleSize, matchRate);
                        }
                    }
                    catch (HttpRequestException ex)
                    {
                        _logger.LogErrorEstimatingLibraryArtwork(libraryId, ex);
                    }
                    catch (InvalidOperationException ex)
                    {
                        _logger.LogErrorEstimatingLibraryArtwork(libraryId, ex);
                    }
                    catch (ArgumentException ex)
                    {
                        _logger.LogErrorEstimatingLibraryArtwork(libraryId, ex);
                    }
                }
            }
            catch (HttpRequestException ex)
            {
                _logger.LogErrorEstimatingItemArtwork(ex);

                if (syncStatus != null)
                {
                    syncStatus.Message = $"Error connecting to Plex: {ex.Message}";
                }
            }
            catch (InvalidOperationException ex)
            {
                _logger.LogErrorEstimatingItemArtwork(ex);

                if (syncStatus != null)
                {
                    syncStatus.Message = $"Error during estimation operation: {ex.Message}";
                }
            }
            catch (ArgumentException ex)
            {
                _logger.LogErrorEstimatingItemArtwork(ex);

                if (syncStatus != null)
                {
                    syncStatus.Message = $"Error with invalid arguments: {ex.Message}";
                }
            }

            return estimate;
        }

        /// <summary>
        /// Gets the MIME type based on a file URL's extension.
        /// </summary>
        /// <param name="url">The URL to analyze.</param>
        /// <returns>The MIME type string.</returns>
        private string GetMimeTypeFromUrl(string url)
        {
            // Default to image/png if we can't determine the type
            string mimeType = "image/png";

            try
            {
                string extension = Path.GetExtension(url.Split('?')[0]).ToLowerInvariant();

                switch (extension)
                {
                    case ".jpg":
                    case ".jpeg":
                        mimeType = "image/jpeg";
                        break;
                    case ".png":
                        mimeType = "image/png";
                        break;
                    case ".gif":
                        mimeType = "image/gif";
                        break;
                    case ".webp":
                        mimeType = "image/webp";
                        break;
                    case ".bmp":
                        mimeType = "image/bmp";
                        break;
                    case ".tiff":
                    case ".tif":
                        mimeType = "image/tiff";
                        break;
                    default:
                        // If we can't determine the type from the extension, default to image/png
                        mimeType = "image/png";
                        break;
                }
            }
            catch (ArgumentException ex)
            {
                _logger.LogErrorDeterminingMimeType(url, ex);
            }
            catch (FormatException ex)
            {
                _logger.LogErrorDeterminingMimeType(url, ex);
            }
            catch (PathTooLongException ex)
            {
                _logger.LogErrorDeterminingMimeType(url, ex);
            }

            return mimeType;
        }

        /// <summary>
        /// Splits a library name into individual words for comparison
        /// </summary>
        /// <param name="input">The library name to split</param>
        /// <returns>A list of individual words</returns>
        private List<string> SplitIntoWords(string input)
        {
            if (string.IsNullOrEmpty(input))
            {
                return new List<string>();
            }

            // Split by common word separators:
            // - Space
            // - Underscore
            // - Dash
            // - Period
            // - Comma
            var result = input
                .Split(new[] { ' ', '_', '-', '.', ',', '(', ')', '[', ']', '{', '}' }, StringSplitOptions.RemoveEmptyEntries)
                .Select(word => word.Trim())
                .Where(word => !string.IsNullOrEmpty(word))
                .ToList();

            // Remove common words that don't help with matching:
            // "the", "and", "or", "of", etc.
            var stopWords = new HashSet<string>(StringComparer.OrdinalIgnoreCase)
            {
                "the", "and", "or", "of", "in", "a", "an", "is", "to", "by", "for", "with"
            };

            // Also remove common words used in library names
            stopWords.Add("library");
            stopWords.Add("movies");
            stopWords.Add("shows");
            stopWords.Add("tv");
            stopWords.Add("series");
            stopWords.Add("collection");
            stopWords.Add("collections");

            return result
                .Where(word => !stopWords.Contains(word))
                .ToList();
        }


        /// <summary>
        /// API endpoint for starting a sync from Plex.
        /// </summary>
        /// <returns>The status ID for tracking the sync operation.</returns>
        [HttpPost("sync")]
        [Authorize(Policy = "RequiresElevation")]
        public ActionResult<object> StartSync()
        {
            try
            {
                // Create a new sync status object
                var syncStatus = new SyncStatus
                {
                    Progress = 0,
                    Message = "Initializing sync...",
                    IsComplete = false,
                    IsDryRun = false
                };

                // Register this sync operation
                lock (ActiveSyncs)
                {
                    // Clean up any completed syncs older than 1 hour
                    var oldSyncs = ActiveSyncs.Where(kvp =>
                        kvp.Value.IsComplete && kvp.Value.EndTime.HasValue &&
                        (DateTime.UtcNow - kvp.Value.EndTime.Value).TotalHours > 1)
                        .Select(kvp => kvp.Key)
                        .ToList();

                    foreach (var key in oldSyncs)
                    {
                        ActiveSyncs.Remove(key);
                    }

                    ActiveSyncs[syncStatus.Id] = syncStatus;
                }

                // Start the sync in the background
                _ = Task.Run(async () =>
                {
                    try
                    {
                        _logger.LogStartingBackgroundSync(syncStatus.Id);
                        var result = await SyncFromPlexAsync(false, syncStatus).ConfigureAwait(false);
                        syncStatus.Result = result;
                        syncStatus.IsComplete = true;
                        syncStatus.Progress = 100;
                        syncStatus.Message = "Sync completed successfully.";
                        syncStatus.EndTime = DateTime.UtcNow;
                    }
                    catch (HttpRequestException ex)
                    {
                        _logger.LogErrorBackgroundSync(ex);
                        syncStatus.IsComplete = true;
                        syncStatus.Progress = 100;
                        syncStatus.Message = $"Error connecting to Plex: {ex.Message}";
                        syncStatus.EndTime = DateTime.UtcNow;
                    }
                    catch (InvalidOperationException ex)
                    {
                        _logger.LogErrorBackgroundSync(ex);
                        syncStatus.IsComplete = true;
                        syncStatus.Progress = 100;
                        syncStatus.Message = $"Operation error: {ex.Message}";
                        syncStatus.EndTime = DateTime.UtcNow;
                    }
                    catch (ArgumentException ex)
                    {
                        _logger.LogErrorBackgroundSync(ex);
                        syncStatus.IsComplete = true;
                        syncStatus.Progress = 100;
                        syncStatus.Message = $"Parameter error: {ex.Message}";
                        syncStatus.EndTime = DateTime.UtcNow;
                    }
                    catch (IOException ex)
                    {
                        _logger.LogErrorBackgroundSync(ex);
                        syncStatus.IsComplete = true;
                        syncStatus.Progress = 100;
                        syncStatus.Message = $"I/O error: {ex.Message}";
                        syncStatus.EndTime = DateTime.UtcNow;
                    }
                });

                // Return the ID so the client can poll for status
                return Ok(new
                {
                    success = true,
                    syncId = syncStatus.Id,
                    message = "Sync operation started successfully."
                });
            }
            catch (HttpRequestException ex)
            {
                _logger.LogErrorStartingSync(ex);
                return StatusCode(500, new { Error = $"Connection error: {ex.Message}" });
            }
            catch (InvalidOperationException ex)
            {
                _logger.LogErrorStartingSync(ex);
                return StatusCode(500, new { Error = $"Operation error: {ex.Message}" });
            }
            catch (ArgumentException ex)
            {
                _logger.LogErrorStartingSync(ex);
                return StatusCode(500, new { Error = $"Parameter error: {ex.Message}" });
            }
            catch (NullReferenceException ex)
            {
                _logger.LogErrorStartingSync(ex);
                return StatusCode(500, new { Error = $"Null reference error: {ex.Message}" });
            }
        }

        /// <summary>
        /// API endpoint for getting the status of a sync operation.
        /// </summary>
        /// <param name="syncId">The ID of the sync operation.</param>
        /// <returns>The current status of the sync operation.</returns>
        [HttpGet("sync-status/{syncId}")]
        [Authorize(Policy = "RequiresElevation")]
        public ActionResult<object> GetSyncStatus(string syncId)
        {
            try
            {
                // Look up the sync operation
                lock (ActiveSyncs)
                {
                    if (ActiveSyncs.TryGetValue(syncId, out var syncStatus))
                    {
                        var response = new
                        {
                            success = true,
                            isComplete = syncStatus.IsComplete,
                            progress = syncStatus.Progress,
                            message = syncStatus.Message,
                            isDryRun = syncStatus.IsDryRun,
                            elapsedSeconds = (int)syncStatus.ElapsedTime.TotalSeconds,
                            totalItems = syncStatus.TotalItems,
                            remainingItems = syncStatus.RemainingItems,
                            processedItems = syncStatus.ProcessedItems
                        };

                        // If the sync is complete, include the results
                        if (syncStatus.IsComplete && syncStatus.Result != null)
                        {
                            var detailsObj = new
                            {
                                collectionsAdded = syncStatus.Result.CollectionsAdded,
                                collectionsUpdated = syncStatus.Result.CollectionsUpdated,
                                collectionsDeleted = syncStatus.Result.CollectionsDeleted,
                                itemArtworkUpdated = syncStatus.Result.ItemArtworkUpdated,
                                details = syncStatus.Result.Details
                            };

                            return Ok(new
                            {
                                success = true,
                                isComplete = syncStatus.IsComplete,
                                progress = syncStatus.Progress,
                                message = syncStatus.Message,
                                isDryRun = syncStatus.IsDryRun,
                                elapsedSeconds = (int)syncStatus.ElapsedTime.TotalSeconds,
                                totalItems = syncStatus.TotalItems,
                                remainingItems = syncStatus.RemainingItems,
                                processedItems = syncStatus.ProcessedItems,
                                result = detailsObj
                            });
                        }

                        return Ok(response);
                    }

                    return NotFound(new { success = false, message = "Sync operation not found" });
                }
            }
            catch (KeyNotFoundException ex)
            {
                _logger.LogErrorGettingSyncStatus(ex);
                return StatusCode(500, new { Error = $"Sync operation not found: {ex.Message}" });
            }
            catch (InvalidOperationException ex)
            {
                _logger.LogErrorGettingSyncStatus(ex);
                return StatusCode(500, new { Error = $"Operation error: {ex.Message}" });
            }
            catch (ArgumentException ex)
            {
                _logger.LogErrorGettingSyncStatus(ex);
                return StatusCode(500, new { Error = $"Parameter error: {ex.Message}" });
            }
            catch (NullReferenceException ex)
            {
                _logger.LogErrorGettingSyncStatus(ex);
                return StatusCode(500, new { Error = $"Null reference error: {ex.Message}" });
            }
        }

        /// <summary>
        /// API endpoint for testing the Plex connection.
        /// </summary>
        /// <param name="url">The Plex server URL.</param>
        /// <param name="token">The Plex API token.</param>
        /// <returns>The available libraries.</returns>
        [HttpGet("test-connection")]
        [Authorize(Policy = "RequiresElevation")]
        public async Task<ActionResult> TestConnection(
            [Required] Uri url,
            [Required] string token)
        {
            // Validate parameters
            if (url == null)
            {
                throw new ArgumentNullException(nameof(url));
            }

            if (string.IsNullOrEmpty(token))
            {
                throw new ArgumentNullException(nameof(token));
            }

            try
            {
                var config = Plugin.Instance!.Configuration;
                var plexClient = new PlexClient(_httpClientFactory, _logger, url, token, config);
                var libraries = await plexClient.GetLibraries().ConfigureAwait(false);

                // Mark libraries as selected if they're in the SelectedLibraries list
                var selectedLibraries = config.SelectedLibraries ?? new List<string>();
                foreach (var library in libraries)
                {
                    library.IsSelected = selectedLibraries.Contains(library.Id);
                }

                // Save the URL and token to the configuration
                config.PlexServerUrl = url.ToString();
                config.PlexApiToken = token;
                Plugin.Instance.SaveConfiguration();

                return Ok(new {
                    success = true,
                    message = "Successfully connected to Plex Media Server",
                    libraries = libraries
                });
            }
            catch (HttpRequestException ex)
            {
                _logger.LogErrorTestingPlexConnection(ex);
                return Ok(new {
                    success = false,
                    error = $"Error connecting to Plex: {ex.Message}"
                });
            }
            catch (UriFormatException ex)
            {
                _logger.LogErrorTestingPlexConnection(ex);
                return Ok(new {
                    success = false,
                    error = $"Invalid Plex URL: {ex.Message}"
                });
            }
            catch (InvalidOperationException ex)
            {
                _logger.LogErrorTestingPlexConnection(ex);
                return Ok(new {
                    success = false,
                    error = $"Invalid operation when connecting to Plex: {ex.Message}"
                });
            }
            catch (ArgumentException ex)
            {
                _logger.LogErrorTestingPlexConnection(ex);
                return Ok(new {
                    success = false,
                    error = $"Invalid argument when connecting to Plex: {ex.Message}"
                });
            }
        }

        /// <summary>
        /// API endpoint for starting a dry run sync operation.
        /// </summary>
        /// <returns>The status ID for tracking the sync operation.</returns>
        [HttpPost("DryRunSync")]
        [Authorize(Policy = "RequiresElevation")]
        public ActionResult<object> StartDryRunSync()
        {
            try
            {
                // Create a new sync status object
                var syncStatus = new SyncStatus
                {
                    Progress = 0,
                    Message = "Initializing dry run...",
                    IsComplete = false,
                    IsDryRun = true
                };

                // Register this sync operation
                lock (ActiveSyncs)
                {
                    // Clean up any completed syncs older than 1 hour
                    var oldSyncs = ActiveSyncs.Where(kvp =>
                        kvp.Value.IsComplete && kvp.Value.EndTime.HasValue &&
                        (DateTime.UtcNow - kvp.Value.EndTime.Value).TotalHours > 1)
                        .Select(kvp => kvp.Key)
                        .ToList();

                    foreach (var key in oldSyncs)
                    {
                        ActiveSyncs.Remove(key);
                    }

                    ActiveSyncs[syncStatus.Id] = syncStatus;
                }

                // Start the sync in the background
                _ = Task.Run(async () =>
                {
                    try
                    {
                        _logger.LogStartingBackgroundDryRun(syncStatus.Id);
                        var result = await SyncFromPlexAsync(true, syncStatus).ConfigureAwait(false);
                        syncStatus.Result = result;
                        syncStatus.IsComplete = true;
                        syncStatus.Progress = 100;
                        syncStatus.Message = "Dry run completed successfully.";
                        syncStatus.EndTime = DateTime.UtcNow;

                        // Generate dry run metrics
                        if (result.Details != null)
                        {
                            int totalChanges = result.Details.CollectionsToAdd.Count +
                                             result.Details.CollectionsToUpdate.Count;

                            _logger.LogDryRunCompleted(totalChanges, result.Details.CollectionsToAdd.Count, result.Details.CollectionsToUpdate.Count);
                        }
                    }
                    catch (HttpRequestException ex)
                    {
                        _logger.LogErrorBackgroundDryRun(ex);
                        syncStatus.IsComplete = true;
                        syncStatus.Progress = 100;
                        syncStatus.Message = $"Connection error: {ex.Message}";
                        syncStatus.EndTime = DateTime.UtcNow;
                    }
                    catch (InvalidOperationException ex)
                    {
                        _logger.LogErrorBackgroundDryRun(ex);
                        syncStatus.IsComplete = true;
                        syncStatus.Progress = 100;
                        syncStatus.Message = $"Operation error: {ex.Message}";
                        syncStatus.EndTime = DateTime.UtcNow;
                    }
                    catch (ArgumentException ex)
                    {
                        _logger.LogErrorBackgroundDryRun(ex);
                        syncStatus.IsComplete = true;
                        syncStatus.Progress = 100;
                        syncStatus.Message = $"Parameter error: {ex.Message}";
                        syncStatus.EndTime = DateTime.UtcNow;
                    }
                    catch (IOException ex)
                    {
                        _logger.LogErrorBackgroundDryRun(ex);
                        syncStatus.IsComplete = true;
                        syncStatus.Progress = 100;
                        syncStatus.Message = $"I/O error: {ex.Message}";
                        syncStatus.EndTime = DateTime.UtcNow;
                    }
                });

                // Return the ID so the client can poll for status
                return Ok(new
                {
                    success = true,
                    syncId = syncStatus.Id,
                    message = "Dry run started successfully."
                });
            }
            catch (HttpRequestException ex)
            {
                _logger.LogErrorStartingDryRun(ex);
                return StatusCode(500, new { Error = $"Connection error: {ex.Message}" });
            }
            catch (InvalidOperationException ex)
            {
                _logger.LogErrorStartingDryRun(ex);
                return StatusCode(500, new { Error = $"Operation error: {ex.Message}" });
            }
            catch (ArgumentException ex)
            {
                _logger.LogErrorStartingDryRun(ex);
                return StatusCode(500, new { Error = $"Parameter error: {ex.Message}" });
            }
            catch (NullReferenceException ex)
            {
                _logger.LogErrorStartingDryRun(ex);
                return StatusCode(500, new { Error = $"Null reference error: {ex.Message}" });
            }
        }

        /// <summary>
        /// API endpoint for updating the selected libraries.
        /// </summary>
        /// <param name="libraryIds">List of library IDs to include in sync operations.</param>
        /// <returns>A success status.</returns>
        [HttpPost("UpdateSelectedLibraries")]
        [Authorize(Policy = "RequiresElevation")]
        public ActionResult UpdateSelectedLibraries([FromBody] List<string> libraryIds)
        {
            // Validate parameter
            if (libraryIds == null)
            {
                throw new ArgumentNullException(nameof(libraryIds));
            }

            try
            {
                _logger.LogReceivedLibraryIDs(string.Join(", ", libraryIds));

                var config = Plugin.Instance!.Configuration;
                config.SelectedLibraries = libraryIds;
                Plugin.Instance.SaveConfiguration();

                return Ok(new {
                    success = true,
                    message = "Selected libraries updated successfully"
                });
            }
            catch (InvalidOperationException ex)
            {
                _logger.LogErrorUpdatingLibraries(ex);
                return Ok(new {
                    success = false,
                    error = $"Operation error: {ex.Message}"
                });
            }
            catch (ArgumentException ex)
            {
                _logger.LogErrorUpdatingLibraries(ex);
                return Ok(new {
                    success = false,
                    error = $"Invalid argument: {ex.Message}"
                });
            }
            catch (NullReferenceException ex)
            {
                _logger.LogErrorUpdatingLibraries(ex);
                return Ok(new {
                    success = false,
                    error = $"Null reference error: {ex.Message}"
                });
            }
            catch (IOException ex)
            {
                _logger.LogErrorUpdatingLibraries(ex);
                return Ok(new {
                    success = false,
                    error = $"I/O error: {ex.Message}"
                });
            }
        }


        /// <summary>
        /// Finds a Jellyfin season that matches the given Plex season.
        /// </summary>
        /// <param name="plexSeason">The Plex season to match.</param>
        /// <param name="seriesItem">The parent series item in Jellyfin.</param>
        /// <returns>The matching Jellyfin season, or null if no match is found.</returns>
        private BaseItem? FindMatchingJellyfinSeason(PlexSeason plexSeason, BaseItem seriesItem)
        {
            // Use the existing FindJellyfinSeason method that already handles this correctly
            return FindJellyfinSeason(seriesItem, plexSeason.Index);
        }

    }
}<|MERGE_RESOLUTION|>--- conflicted
+++ resolved
@@ -2130,7 +2130,6 @@
                             if (jellyfinItem != null)
                             {
                                 _logger.LogMatchedItem(plexItem.Title, jellyfinItem.Id);
-<<<<<<< HEAD
 
                                 // Check if we've already processed artwork for this Jellyfin item
                                 // (handles multiple Plex versions mapping to same Jellyfin item)
@@ -2138,41 +2137,39 @@
                                 {
                                     _logger.LogDebug("Already processed artwork for Jellyfin item '{0}' (ID: {1}), skipping duplicate", 
                                         jellyfinItem.Name, jellyfinItem.Id);
+                                    semaphore.Release();
                                 }
                                 else
                                 {
                                     // Process artwork for this item
                                     if (!dryRun)
                                     {
-                                        await ProcessItemArtwork(jellyfinItem, plexItem).ConfigureAwait(false);
-                                        processedJellyfinItems.Add(jellyfinItem.Id);
-                                        artworkUpdated++;
+                                        var task = Task.Run(async () => {
+                                            try
+                                            {
+                                                await ProcessItemArtwork(jellyfinItem, plexItem).ConfigureAwait(false);
+                                                lock (processedJellyfinItems)
+                                                {
+                                                    processedJellyfinItems.Add(jellyfinItem.Id);
+                                                }
+                                            }
+                                            catch (Exception ex)
+                                            {
+                                                _logger.LogErrorProcessingArtwork("item", plexItem.Title, ex);
+                                            }
+                                            finally
+                                            {
+                                                semaphore.Release();
+                                            }
+                                        });
+                                        tasks.Add(task);
                                     }
-=======
-                                if (!dryRun)
-                                {
-                                    var task = Task.Run(async () => {
-                                        try
-                                        {
-                                            await ProcessItemArtwork(jellyfinItem, plexItem).ConfigureAwait(false);
-                                        }
-                                        catch (Exception ex)
-                                        {
-                                            _logger.LogErrorProcessingArtwork("item", plexItem.Title, ex);
-                                        }
-                                        finally
-                                        {
-                                            semaphore.Release();
-                                        }
-                                    });
-                                    tasks.Add(task);
->>>>>>> 8cbb0078
+                                    else
+                                    {
+                                        semaphore.Release();
+                                    }
+                                    artworkUpdated++;
                                 }
-                                else
-                                {
-                                    semaphore.Release();
-                                }
-                                artworkUpdated++;
                             }
                             else
                             {
